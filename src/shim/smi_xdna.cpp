// SPDX-License-Identifier: Apache-2.0
// Copyright (C) 2025 Advanced Micro Devices, Inc. All rights reserved.

#include "smi_xdna.h"

namespace shim_xdna::smi {

  // Function to create the "validate" subcommand
xrt_core::smi::subcommand 
create_validate_subcommand()
{
  std::vector<xrt_core::smi::basic_option> validate_test_desc = {
    {"aie-reconfig-overhead", "Run end-to-end array reconfiguration overhead through shim DMA", "hidden"},
    {"all", "All applicable validate tests will be executed (default)", "common"},
    {"cmd-chain-latency", "Run end-to-end latency test using command chaining", "hidden"},
    {"cmd-chain-throughput", "Run end-to-end throughput test using command chaining", "hidden"},
    {"df-bw", "Run bandwidth test on data fabric", "hidden"},
    {"gemm", "Measure the TOPS value of GEMM INT8operations", "common"},
    {"latency", "Run end-to-end latency test", "common"},
    {"quick", "Run a subset of four tests: \n1. latency \n2. throughput \n3. cmd-chain-latency \n4. cmd-chain-throughput", "hidden"},
    {"tct-all-col", "Measure average TCT processing time for all columns", "hidden"},
    {"tct-one-col", "Measure average TCT processing time for one column", "hidden"},
    {"throughput", "Run end-to-end throughput test", "common"},
<<<<<<< HEAD
    {"preemption-overhead", "Measure preemption overhead at noop and memtile levels", "hidden"}
=======
    {"temporal-sharing-overhead", "Run end-to-end temporal sharing overhead test", "hidden"},
>>>>>>> ced08bdf
  };

  std::map<std::string, std::shared_ptr<xrt_core::smi::option>> validate_suboptions;
  validate_suboptions.emplace("device", std::make_shared<xrt_core::smi::option>("device", "d", "The Bus:Device.Function (e.g., 0000:d8:00.0) device of interest", "common", "", "string"));
  validate_suboptions.emplace("format", std::make_shared<xrt_core::smi::option>("format", "f", "Report output format. Valid values are:\n"
                                "\tJSON        - Latest JSON schema\n"
                                "\tJSON-2020.2 - JSON 2020.2 schema", "common", "JSON", "string"));
  validate_suboptions.emplace("output", std::make_shared<xrt_core::smi::option>("output", "o", "Direct the output to the given file", "common", "", "string"));
  validate_suboptions.emplace("help", std::make_shared<xrt_core::smi::option>("help", "h", "Help to use this sub-command", "common", "", "none"));
  validate_suboptions.emplace("run", std::make_shared<xrt_core::smi::listable_description_option>("run", "r", "Run a subset of the test suite. Valid options are:\n",
                              "common", "",  "array", validate_test_desc));
  validate_suboptions.emplace("path", std::make_shared<xrt_core::smi::option>("path", "p", "Path to the directory containing validate xclbins", "hidden", "", "string"));
  validate_suboptions.emplace("param", std::make_shared<xrt_core::smi::option>("param", "", "Extended parameter for a given test. Format: <test-name>:<key>:<value>", "param", "", "string"));
  validate_suboptions.emplace("pmode", std::make_shared<xrt_core::smi::option>("pmode", "", "Specify which power mode to run the benchmarks in. Note: Some tests might be unavailable for some modes", "hidden", "", "string")); 
  validate_suboptions.emplace("elf", std::make_shared<xrt_core::smi::option>("elf", "", "Run the test in ELF mode", "hidden", "", "none"));

  return {"validate", "Validates the given device by executing the platform's validate executable", "common", std::move(validate_suboptions)};
}

// Function to create the "examine" subcommand
xrt_core::smi::subcommand 
create_examine_subcommand()
{
  std::vector<xrt_core::smi::basic_option> examine_report_desc = {
    {"aie-partitions", "AIE partition information", "common"},
    {"all", "All known reports are produced", "common"},
    {"host", "Host information", "common"},
    {"platform", "Platforms flashed on the device", "common"},
    {"telemetry", "Telemetry data for the device", "hidden"},
    {"preemption", "Preemption telemetry data for the device", "hidden"},
    {"clocks", "Clock frequency information", "hidden"}
  };

  std::map<std::string, std::shared_ptr<xrt_core::smi::option>> examine_suboptions; 
  examine_suboptions.emplace("device", std::make_shared<xrt_core::smi::option>("device", "d", "The Bus:Device.Function (e.g., 0000:d8:00.0) device of interest", "common", "", "string"));
  examine_suboptions.emplace("format", std::make_shared<xrt_core::smi::option>("format", "f", "Report output format. Valid values are:\n"
                                "\tJSON        - Latest JSON schema\n"
                                "\tJSON-2020.2 - JSON 2020.2 schema", "common", "JSON", "string"));
  examine_suboptions.emplace("output", std::make_shared<xrt_core::smi::option>("output", "o", "Direct the output to the given file", "common", "", "string"));
  examine_suboptions.emplace("help", std::make_shared<xrt_core::smi::option>("help", "h", "Help to use this sub-command", "common", "", "none"));
  examine_suboptions.emplace("report", std::make_shared<xrt_core::smi::listable_description_option>("report", "r", "The type of report to be produced. Reports currently available are:\n", "common", "", "array", examine_report_desc));
  examine_suboptions.emplace("element", std::make_shared<xrt_core::smi::option>("element", "e", "Filters individual elements(s) from the report. Format: '/<key>/<key>/...'", "hidden", "", "array"));

  return {"examine", "This command will 'examine' the state of the system/device and will generate a report of interest in a text or JSON format.", "common", std::move(examine_suboptions)};
}

// Function to create the "configure" subcommand
xrt_core::smi::subcommand 
create_configure_subcommand()
{
  std::map<std::string, std::shared_ptr<xrt_core::smi::option>> configure_suboptions;
  configure_suboptions.emplace("device", std::make_shared<xrt_core::smi::option>("device", "d", "The Bus:Device.Function (e.g., 0000:d8:00.0) device of interest", "common", "", "string"));
  configure_suboptions.emplace("help", std::make_shared<xrt_core::smi::option>("help", "h", "Help to use this sub-command", "common", "", "none"));
  configure_suboptions.emplace("pmode", std::make_shared<xrt_core::smi::option>("pmode", "", "Modes: default, powersaver, balanced, performance, turbo", "common", "", "string", true));
  configure_suboptions.emplace("force-preemption", std::make_shared<xrt_core::smi::option>("force-preemption", "", "Force enable|disable and see status of preemption", "hidden", "", "string", true));

  return {"configure", "Device and host configuration", "common", std::move(configure_suboptions)};
}

std::string
get_smi_config()
{

  // Get the singleton instance
  auto smi_instance = xrt_core::smi::instance();

  // Add subcommands
  smi_instance->add_subcommand("validate", create_validate_subcommand());
  smi_instance->add_subcommand("examine", create_examine_subcommand());
  smi_instance->add_subcommand("configure", create_configure_subcommand());

  return smi_instance->build_smi_config();
}

} // namespace shim_xdna::smi<|MERGE_RESOLUTION|>--- conflicted
+++ resolved
@@ -21,11 +21,8 @@
     {"tct-all-col", "Measure average TCT processing time for all columns", "hidden"},
     {"tct-one-col", "Measure average TCT processing time for one column", "hidden"},
     {"throughput", "Run end-to-end throughput test", "common"},
-<<<<<<< HEAD
-    {"preemption-overhead", "Measure preemption overhead at noop and memtile levels", "hidden"}
-=======
+    {"preemption-overhead", "Measure preemption overhead at noop and memtile levels", "hidden"},
     {"temporal-sharing-overhead", "Run end-to-end temporal sharing overhead test", "hidden"},
->>>>>>> ced08bdf
   };
 
   std::map<std::string, std::shared_ptr<xrt_core::smi::option>> validate_suboptions;
