--- conflicted
+++ resolved
@@ -455,7 +455,6 @@
 
       amdxdna_drm_query_telemetry telemetry{};
 
-<<<<<<< HEAD
       amdxdna_drm_get_info query_telemetry = {
         .param = DRM_AMDXDNA_QUERY_TELEMETRY,
         .buffer_size = sizeof(telemetry),
@@ -467,14 +466,6 @@
 
       output.l1_interrupts = telemetry.l1_interrupts;
       return output;
-=======
-      if (entry.hwctx_id >= NPU_RTOS_MAX_USER_ID_COUNT) {
-        throw xrt_core::query::exception(
-          boost::str(boost::format("DRM_AMDXDNA_QUERY_HW_CONTEXTS - Invalid hw ctx ID: %u") % entry.hwctx_id));
-      }
-
-      ctx_map[entry.hwctx_id] = entry.context_id;
->>>>>>> 52184c6a
     }
     case key_type::opcode_telemetry:
     {
@@ -495,7 +486,6 @@
       auto& pci_dev_impl = get_pcidev_impl(device);
       pci_dev_impl.ioctl(DRM_IOCTL_AMDXDNA_GET_INFO, &query_telemetry);
 
-<<<<<<< HEAD
       for (auto i = 0; i < NPU_MAX_OPCODE_COUNT; i++) {
         query::opcode_telemetry::data task;
         task.count = telemetry.trace_opcode[i];
@@ -534,6 +524,11 @@
       std::array<uint32_t, NPU_RTOS_MAX_USER_ID_COUNT> ctx_map{};
       for (uint32_t i = 0; i < data_size; i++) {
         const auto& entry = data[i];
+        
+        if (entry.hwctx_id >= NPU_RTOS_MAX_USER_ID_COUNT) {
+          throw xrt_core::query::exception(
+            boost::str(boost::format("DRM_AMDXDNA_QUERY_HW_CONTEXTS - Invalid hw ctx ID: %u") % entry.hwctx_id));
+        }
 
         ctx_map[entry.hwctx_id] = entry.context_id;
       }
@@ -569,7 +564,7 @@
         task.preemption_data.slot_index = ctx_map[i];
         task.preemption_data.preemption_checkpoint_event = telemetry.layer_boundary_count[i];
         task.preemption_data.preemption_frame_boundary_events = telemetry.frame_boundary_count[i];
-        output.push_back(task);
+        output.push_back(std::move(task));
       }
       return output;
     }
@@ -601,12 +596,6 @@
     }
     default:
       throw xrt_core::query::no_such_key(key, "Not implemented");
-=======
-      task.preemption_data.slot_index = ctx_map[i];
-      task.preemption_data.preemption_checkpoint_event = telemetry.layer_boundary_count[i];
-      task.preemption_data.preemption_frame_boundary_events = telemetry.frame_boundary_count[i];
-      output.push_back(std::move(task));
->>>>>>> 52184c6a
     }
   }
 };
