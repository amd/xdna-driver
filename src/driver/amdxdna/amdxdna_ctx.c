--- conflicted
+++ resolved
@@ -234,14 +234,9 @@
 		}
 
 		break;
-<<<<<<< HEAD
-	case DRM_AMDXDNA_CTX_ASSIGN_DBG_BUF:
-	case DRM_AMDXDNA_CTX_REMOVE_DBG_BUF:
-	case DRM_AMDXDNA_CTX_CONFIG_OPCODE_TIMEOUT:
-=======
 	case DRM_AMDXDNA_HWCTX_ASSIGN_DBG_BUF:
 	case DRM_AMDXDNA_HWCTX_REMOVE_DBG_BUF:
->>>>>>> 02b418bd
+	case DRM_AMDXDNA_HWCTX_CONFIG_OPCODE_TIMEOUT:
 		/* For those types that param_val is a value */
 		buf = NULL;
 		buf_size = 0;
